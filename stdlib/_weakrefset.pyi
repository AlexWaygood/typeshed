import sys
<<<<<<< HEAD
from collections.abc import Iterable, Iterator, MutableSet, Set as AbstractSet
from typing import Any, TypeVar, overload
=======
from collections.abc import Iterable, Iterator, MutableSet
from typing import Any, ClassVar, TypeVar, overload
>>>>>>> 0149a155
from typing_extensions import Self

if sys.version_info >= (3, 9):
    from types import GenericAlias

__all__ = ["WeakSet"]

_S = TypeVar("_S")
_T = TypeVar("_T")

class WeakSet(MutableSet[_T]):
    @overload
    def __init__(self, data: None = None) -> None: ...
    @overload
    def __init__(self, data: Iterable[_T]) -> None: ...
    def add(self, item: _T) -> None: ...
    def discard(self, item: _T | None) -> None: ...
    def copy(self) -> Self: ...
    def remove(self, item: _T) -> None: ...
    def update(self, other: Iterable[_T]) -> None: ...
    __hash__: ClassVar[None]  # type: ignore[assignment]
    def __contains__(self, item: object) -> bool: ...
    def __len__(self) -> int: ...
    def __iter__(self) -> Iterator[_T]: ...
    def __ior__(self, other: Iterable[_T]) -> Self: ...  # type: ignore[override,misc]
    def difference(self, other: Iterable[_T | None]) -> Self: ...
    @overload  # type: ignore[override]
    def __sub__(self: AbstractSet[_S | None], other: Iterable[None]) -> WeakSet[_S]: ...  # type: ignore[overload-overlap]
    @overload
    def __sub__(self, other: Iterable[_T | None]) -> Self: ...
    def difference_update(self, other: Iterable[_T | None]) -> None: ...
    def __isub__(self, other: Iterable[_T | None]) -> Self: ...  # type: ignore[misc]
    def intersection(self, other: Iterable[_T]) -> Self: ...
    def __and__(self, other: Iterable[Any]) -> Self: ...
    def intersection_update(self, other: Iterable[Any]) -> None: ...
    def __iand__(self, other: Iterable[Any]) -> Self: ...
    def issubset(self, other: Iterable[_T]) -> bool: ...
    def __le__(self, other: Iterable[_T]) -> bool: ...
    def __lt__(self, other: Iterable[_T]) -> bool: ...
    def issuperset(self, other: Iterable[_T]) -> bool: ...
    def __ge__(self, other: Iterable[_T]) -> bool: ...
    def __gt__(self, other: Iterable[_T]) -> bool: ...
    def __eq__(self, other: object) -> bool: ...
    def symmetric_difference(self, other: Iterable[_S]) -> WeakSet[_S | _T]: ...
    def __xor__(self, other: Iterable[_S]) -> WeakSet[_S | _T]: ...
    def symmetric_difference_update(self, other: Iterable[_T]) -> None: ...
    def __ixor__(self, other: Iterable[_T]) -> Self: ...  # type: ignore[override,misc]
    def union(self, other: Iterable[_S]) -> WeakSet[_S | _T]: ...
    def __or__(self, other: Iterable[_S]) -> WeakSet[_S | _T]: ...
    def isdisjoint(self, other: Iterable[_T]) -> bool: ...
    if sys.version_info >= (3, 9):
        def __class_getitem__(cls, item: Any, /) -> GenericAlias: ...<|MERGE_RESOLUTION|>--- conflicted
+++ resolved
@@ -1,11 +1,6 @@
 import sys
-<<<<<<< HEAD
 from collections.abc import Iterable, Iterator, MutableSet, Set as AbstractSet
-from typing import Any, TypeVar, overload
-=======
-from collections.abc import Iterable, Iterator, MutableSet
 from typing import Any, ClassVar, TypeVar, overload
->>>>>>> 0149a155
 from typing_extensions import Self
 
 if sys.version_info >= (3, 9):
