--- conflicted
+++ resolved
@@ -6,11 +6,7 @@
 from contextvars import Context
 from socket import AddressFamily, SocketKind, _Address, _RetAddress, socket
 from typing import IO, Any, Protocol, TypeVar, overload
-<<<<<<< HEAD
-from typing_extensions import Literal, Self, TypeAlias, TypeVarTuple, Unpack
-=======
-from typing_extensions import Literal, Self, TypeAlias, deprecated
->>>>>>> d2742648
+from typing_extensions import Literal, Self, TypeAlias, TypeVarTuple, Unpack, deprecated
 
 from . import _AwaitableLike, _CoroutineLike
 from .base_events import Server
